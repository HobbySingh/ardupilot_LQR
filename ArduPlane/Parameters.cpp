#include "Plane.h"

/*
 *  ArduPlane parameter definitions
 *
 */

#define GSCALAR(v, name, def) { plane.g.v.vtype, name, Parameters::k_param_ ## v, &plane.g.v, {def_value : def} }
#define ASCALAR(v, name, def) { plane.aparm.v.vtype, name, Parameters::k_param_ ## v, (const void *)&plane.aparm.v, {def_value : def} }
#define GGROUP(v, name, class) { AP_PARAM_GROUP, name, Parameters::k_param_ ## v, &plane.g.v, {group_info : class::var_info} }
#define GOBJECT(v, name, class) { AP_PARAM_GROUP, name, Parameters::k_param_ ## v, (const void *)&plane.v, {group_info : class::var_info} }
#define GOBJECTN(v, pname, name, class) { AP_PARAM_GROUP, name, Parameters::k_param_ ## pname, (const void *)&plane.v, {group_info : class::var_info} }

const AP_Param::Info Plane::var_info[] = {
    // @Param: FORMAT_VERSION
    // @DisplayName: Eeprom format version number
    // @Description: This value is incremented when changes are made to the eeprom format
    // @User: Advanced
    GSCALAR(format_version,         "FORMAT_VERSION", 0),

    // @Param: SYSID_THISMAV
    // @DisplayName: MAVLink system ID of this vehicle
    // @Description: Allows setting an individual MAVLink system id for this vehicle to distinguish it from others on the same network
    // @Range: 1 255
    // @User: Advanced
    GSCALAR(sysid_this_mav,         "SYSID_THISMAV",  MAV_SYSTEM_ID),

    // @Param: SYSID_MYGCS
    // @DisplayName: Ground station MAVLink system ID
    // @Description: The identifier of the ground station in the MAVLink protocol. Don't change this unless you also modify the ground station to match.
    // @Range: 1 255
    // @User: Advanced
    GSCALAR(sysid_my_gcs,           "SYSID_MYGCS",    255),

    // @Group: SERIAL
    // @Path: ../libraries/AP_SerialManager/AP_SerialManager.cpp
    GOBJECT(serial_manager, "SERIAL",   AP_SerialManager),

    // @Param: AUTOTUNE_LEVEL
    // @DisplayName: Autotune level
    // @Description: Level of aggressiveness of pitch and roll PID gains. Lower values result in a 'softer' tune. Level 6 recommended for most planes.
    // @Range: 1 10
    // @Increment: 1
    // @User: Standard
    ASCALAR(autotune_level, "AUTOTUNE_LEVEL",  6),

    // @Param: TELEM_DELAY
    // @DisplayName: Telemetry startup delay 
    // @Description: The amount of time (in seconds) to delay radio telemetry to prevent an Xbee bricking on power up
    // @User: Standard
    // @Units: s
    // @Range: 0 30
    // @Increment: 1
    GSCALAR(telem_delay,            "TELEM_DELAY",     0),

    // @Param: GCS_PID_MASK
    // @DisplayName: GCS PID tuning mask
    // @Description: bitmask of PIDs to send MAVLink PID_TUNING messages for
    // @User: Advanced
    // @Bitmask: 0:Roll,1:Pitch,2:Yaw,3:Steering,4:Landing
    GSCALAR(gcs_pid_mask,           "GCS_PID_MASK",     0),

    // @Param: KFF_RDDRMIX
    // @DisplayName: Rudder Mix
    // @Description: Amount of rudder to add during aileron movement. Increase if nose initially yaws away from roll. Reduces adverse yaw.
    // @Range: 0 1
    // @Increment: 0.01
    // @User: Standard
    GSCALAR(kff_rudder_mix,         "KFF_RDDRMIX",    RUDDER_MIX),

    // @Param: KFF_THR2PTCH
    // @DisplayName: Throttle to Pitch Mix
    // @Description: Degrees of elevator added for full throttle application. Increase to compensate for throttle causing down pitch.
    // @Range: 0 5
    // @Increment: 0.01
    // @User: Advanced
    GSCALAR(kff_throttle_to_pitch,  "KFF_THR2PTCH",   0),

    // @Param: STAB_PITCH_DOWN
    // @DisplayName: Low throttle pitch down trim 
    // @Description: Degrees of down pitch added when throttle is below TRIM_THROTTLE in FBWA and AUTOTUNE modes. Scales linearly so full value is added when THR_MIN is reached. Helps to keep airspeed higher in glides or landing approaches and prevents accidental stalls. 2 degrees recommended for most planes.
    // @Range: 0 15
    // @Increment: 0.1
    // @Units: deg
    // @User: Advanced
    GSCALAR(stab_pitch_down, "STAB_PITCH_DOWN",   2.0f),

    // @Param: GLIDE_SLOPE_MIN
    // @DisplayName: Glide slope minimum
    // @Description: This controls the minimum altitude change for a waypoint before a glide slope will be used instead of an immediate altitude change. The default value is 15 meters, which helps to smooth out waypoint missions where small altitude changes happen near waypoints. If you don't want glide slopes to be used in missions then you can set this to zero, which will disable glide slope calculations. Otherwise you can set it to a minimum number of meters of altitude error to the destination waypoint before a glide slope will be used to change altitude.
    // @Range: 0 1000
    // @Increment: 1
    // @Units: m
    // @User: Advanced
    GSCALAR(glide_slope_min, "GLIDE_SLOPE_MIN", 15),

    // @Param: GLIDE_SLOPE_THR
    // @DisplayName: Glide slope threshold
    // @Description: This controls the height above the glide slope the plane may be before rebuilding a glide slope. This is useful for smoothing out an autotakeoff
    // @Range: 0 100
    // @Increment: 1
    // @Units: m
    // @User: Advanced
    GSCALAR(glide_slope_threshold, "GLIDE_SLOPE_THR", 5.0),

    // @Param: STICK_MIXING
    // @DisplayName: Stick Mixing
    // @Description: When enabled, this adds user stick input to the control surfaces in auto modes, allowing the user to have some degree of flight control without changing modes.  There are two types of stick mixing available. If you set STICK_MIXING to 1 then it will use "fly by wire" mixing, which controls the roll and pitch in the same way that the FBWA mode does. This is the safest option if you usually fly ArduPlane in FBWA or FBWB mode. If you set STICK_MIXING to 2 then it will enable direct mixing mode, which is what the STABILIZE mode uses. That will allow for much more extreme maneuvers while in AUTO mode.
    // @Values: 0:Disabled,1:FBWMixing,2:DirectMixing
    // @User: Advanced
    GSCALAR(stick_mixing,           "STICK_MIXING",   STICK_MIXING_FBW),

    // @Param: AUTO_FBW_STEER
    // @DisplayName: Use FBWA steering in AUTO
    // @Description: When enabled this option gives FBWA navigation and steering in AUTO mode. This can be used to allow manual stabilised piloting with waypoint logic for triggering payloads. With this enabled the pilot has the same control over the plane as in FBWA mode, and the normal AUTO navigation is completely disabled. THIS OPTION IS NOT RECOMMENDED FOR NORMAL USE.
    // @Values: 0:Disabled,42:Enabled
    // @User: Advanced
    GSCALAR(auto_fbw_steer,          "AUTO_FBW_STEER",   0),

    // @Param: TKOFF_THR_MINSPD
    // @DisplayName: Takeoff throttle min speed
    // @Description: Minimum GPS ground speed in m/s used by the speed check that un-suppresses throttle in auto-takeoff. This can be be used for catapult launches where you want the motor to engage only after the plane leaves the catapult, but it is preferable to use the TKOFF_THR_MINACC and TKOFF_THR_DELAY parameters for catapult launches due to the errors associated with GPS measurements. For hand launches with a pusher prop it is strongly advised that this parameter be set to a value no less than 4 m/s to provide additional protection against premature motor start. Note that the GPS velocity will lag the real velocity by about 0.5 seconds. The ground speed check is delayed by the TKOFF_THR_DELAY parameter.
    // @Units: m/s
    // @Range: 0 30
    // @Increment: 0.1
    // @User: User
    GSCALAR(takeoff_throttle_min_speed,     "TKOFF_THR_MINSPD",  0),

    // @Param: TKOFF_THR_MINACC
    // @DisplayName: Takeoff throttle min acceleration
    // @Description: Minimum forward acceleration in m/s/s before arming the ground speed check in auto-takeoff. This is meant to be used for hand launches. Setting this value to 0 disables the acceleration test which means the ground speed check will always be armed which could allow GPS velocity jumps to start the engine. For hand launches and bungee launches this should be set to around 15. Also see TKOFF_ACCEL_CNT paramter for control of full "shake to arm".
    // @Units: m/s/s
    // @Range: 0 30
    // @Increment: 0.1
    // @User: User
    GSCALAR(takeoff_throttle_min_accel,     "TKOFF_THR_MINACC",  0),

    // @Param: TKOFF_THR_DELAY
    // @DisplayName: Takeoff throttle delay
    // @Description: This parameter sets the time delay (in 1/10ths of a second) that the ground speed check is delayed after the forward acceleration check controlled by TKOFF_THR_MINACC has passed. For hand launches with pusher propellers it is essential that this is set to a value of no less than 2 (0.2 seconds) to ensure that the aircraft is safely clear of the throwers arm before the motor can start. For bungee launches a larger value can be used (such as 30) to give time for the bungee to release from the aircraft before the motor is started.
    // @Units: ds
    // @Range: 0 127
    // @Increment: 1
    // @User: User
    GSCALAR(takeoff_throttle_delay,     "TKOFF_THR_DELAY",  2),

    // @Param: TKOFF_TDRAG_ELEV
    // @DisplayName: Takeoff tail dragger elevator
    // @Description: This parameter sets the amount of elevator to apply during the initial stage of a takeoff. It is used to hold the tail wheel of a taildragger on the ground during the initial takeoff stage to give maximum steering. This option should be combined with the TKOFF_TDRAG_SPD1 option and the GROUND_STEER_ALT option along with tuning of the ground steering controller. A value of zero means to bypass the initial "tail hold" stage of takeoff. Set to zero for hand and catapult launch. For tail-draggers you should normally set this to 100, meaning full up elevator during the initial stage of takeoff. For most tricycle undercarriage aircraft a value of zero will work well, but for some tricycle aircraft a small negative value (say around -20 to -30) will apply down elevator which will hold the nose wheel firmly on the ground during initial acceleration. Only use a negative value if you find that the nosewheel doesn't grip well during takeoff. Too much down elevator on a tricycle undercarriage may cause instability in steering as the plane pivots around the nosewheel. Add down elevator 10 percent at a time.
    // @Units: %
    // @Range: -100 100
    // @Increment: 1
    // @User: User
    GSCALAR(takeoff_tdrag_elevator,     "TKOFF_TDRAG_ELEV",  0),

    // @Param: TKOFF_TDRAG_SPD1
    // @DisplayName: Takeoff tail dragger speed1
    // @Description: This parameter sets the airspeed at which to stop holding the tail down and transition to rudder control of steering on the ground. When TKOFF_TDRAG_SPD1 is reached the pitch of the aircraft will be held level until TKOFF_ROTATE_SPD is reached, at which point the takeoff pitch specified in the mission will be used to "rotate" the pitch for takeoff climb. Set TKOFF_TDRAG_SPD1 to zero to go straight to rotation. This should be set to zero for hand launch and catapult launch. It should also be set to zero for tricycle undercarriages unless you are using the method above to genetly hold the nose wheel down. For tail dragger aircraft it should be set just below the stall speed.
    // @Units: m/s
    // @Range: 0 30
    // @Increment: 0.1
    // @User: User
    GSCALAR(takeoff_tdrag_speed1,     "TKOFF_TDRAG_SPD1",  0),

    // @Param: TKOFF_ROTATE_SPD
    // @DisplayName: Takeoff rotate speed
    // @Description: This parameter sets the airspeed at which the aircraft will "rotate", setting climb pitch specified in the mission. If TKOFF_ROTATE_SPD is zero then the climb pitch will be used as soon as takeoff is started. For hand launch and catapult launches a TKOFF_ROTATE_SPD of zero should be set. For all ground launches TKOFF_ROTATE_SPD should be set above the stall speed, usually by about 10 to 30 percent
    // @Units: m/s
    // @Range: 0 30
    // @Increment: 0.1
    // @User: User
    GSCALAR(takeoff_rotate_speed,     "TKOFF_ROTATE_SPD",  0),

    // @Param: TKOFF_THR_SLEW
    // @DisplayName: Takeoff throttle slew rate
    // @Description: This parameter sets the slew rate for the throttle during auto takeoff. When this is zero the THR_SLEWRATE parameter is used during takeoff. For rolling takeoffs it can be a good idea to set a lower slewrate for takeoff to give a slower acceleration which can improve ground steering control. The value is a percentage throttle change per second, so a value of 20 means to advance the throttle over 5 seconds on takeoff. Values below 20 are not recommended as they may cause the plane to try to climb out with too little throttle. A value of -1 means no limit on slew rate in takeoff.
    // @Units: %/s
    // @Range: -1 127
    // @Increment: 1
    // @User: User
    GSCALAR(takeoff_throttle_slewrate, "TKOFF_THR_SLEW",  0),

    // @Param: TKOFF_PLIM_SEC
    // @DisplayName: Takeoff pitch limit reduction
    // @Description: This parameter reduces the pitch minimum limit of an auto-takeoff just a few seconds before it reaches the target altitude. This reduces overshoot by allowing the flight controller to start leveling off a few seconds before reaching the target height. When set to zero, the mission pitch min is enforced all the way to and through the target altitude, otherwise the pitch min slowly reduces to zero in the final segment. This is the pitch_min, not the demand. The flight controller should still be commanding to gain altitude to finish the takeoff but with this param it is not forcing it higher than it wants to be.
    // @Units: s
    // @Range: 0 10
    // @Increment: 0.5
    // @User: Advanced
    GSCALAR(takeoff_pitch_limit_reduction_sec, "TKOFF_PLIM_SEC",  2),

    // @Param: TKOFF_FLAP_PCNT
    // @DisplayName: Takeoff flap percentage
    // @Description: The amount of flaps (as a percentage) to apply in automatic takeoff
    // @Range: 0 100
    // @Units: %
    // @User: Advanced
    GSCALAR(takeoff_flap_percent,     "TKOFF_FLAP_PCNT", 0),

    // @Param: FBWA_TDRAG_CHAN
    // @DisplayName: FBWA taildragger channel
    // @Description: This is a RC input channel which when it goes above 1700 enables FBWA taildragger takeoff mode. It should be assigned to a momentary switch. Once this feature is enabled it will stay enabled until the aircraft goes above TKOFF_TDRAG_SPD1 airspeed, changes mode, or the pitch goes above the initial pitch when this is engaged or goes below 0 pitch. When enabled the elevator will be forced to TKOFF_TDRAG_ELEV. This option allows for easier takeoffs on taildraggers in FBWA mode, and also makes it easier to test auto-takeoff steering handling in FBWA. Setting it to 0 disables this option.
    // @User: Standard
    GSCALAR(fbwa_tdrag_chan,          "FBWA_TDRAG_CHAN",  0),

    // @Param: LEVEL_ROLL_LIMIT
    // @DisplayName: Level flight roll limit
    // @Description: This controls the maximum bank angle in degrees during flight modes where level flight is desired, such as in the final stages of landing, and during auto takeoff. This should be a small angle (such as 5 degrees) to prevent a wing hitting the runway during takeoff or landing. Setting this to zero will completely disable heading hold on auto takeoff and final landing approach.
    // @Units: deg
    // @Range: 0 45
    // @Increment: 1
    // @User: User
    GSCALAR(level_roll_limit,              "LEVEL_ROLL_LIMIT",   5),

    // @Param: USE_REV_THRUST
    // @DisplayName: Bitmask for when to allow negative reverse thrust
    // @Description: This controls when to use reverse thrust. If set to zero then reverse thrust is never used. If set to a non-zero value then the bits correspond to flight stages where reverse thrust may be used. Note that reverse thrust is only ever auto-enabled in auto-throttle modes. In modes where throttle control is pilot controlled the ability to do reverse thrust is controlled by throttle stick input. The most commonly used value for USE_REV_THRUST is 2, which means AUTO_LAND only. That enables reverse thrust in the landing stage of AUTO mode. Another common choice is 1, which means to use reverse thrust in all auto flight stages.
    // @Values: 0:Never,1:AutoAlways,2:AutoLanding
    // @Bitmask: 0:AUTO_ALWAYS,1:AUTO_LAND,2:AUTO_LOITER_TO_ALT,3:AUTO_LOITER_ALL,4:AUTO_WAYPOINTS,5:LOITER,6:RTL,7:CIRCLE,8:CRUISE,9:FBWB,10:GUIDED
    // @User: Advanced
    GSCALAR(use_reverse_thrust,     "USE_REV_THRUST",  USE_REVERSE_THRUST_AUTO_LAND_APPROACH),

    // @Param: NAV_CONTROLLER
    // @DisplayName: Navigation controller selection
    // @Description: Which navigation controller to enable. Currently the only navigation controller available is L1. From time to time other experimental controllers will be added which are selected using this parameter.
    // @Values: 0:Default,1:L1Controller,2:LQRController
    // @User: Standard
    GSCALAR(nav_controller,          "NAV_CONTROLLER",   AP_Navigation::CONTROLLER_L1),

    // @Param: ALT_CTRL_ALG
    // @DisplayName: Altitude control algorithm
    // @Description: This sets what algorithm will be used for altitude control. The default is zero, which selects the most appropriate algorithm for your airframe. Currently the default is to use TECS (total energy control system). From time to time we will add other experimental altitude control algorithms which will be selected using this parameter.
    // @Values: 0:Automatic
    // @User: Advanced
    GSCALAR(alt_control_algorithm, "ALT_CTRL_ALG",    ALT_CONTROL_DEFAULT),

    // @Param: ALT_OFFSET
    // @DisplayName: Altitude offset
    // @Description: This is added to the target altitude in automatic flight. It can be used to add a global altitude offset to a mission
    // @Units: m
    // @Range: -32767 32767
    // @Increment: 1
    // @User: Advanced
    GSCALAR(alt_offset, "ALT_OFFSET",                 0),

    // @Param: WP_RADIUS
    // @DisplayName: Waypoint Radius
    // @Description: Defines the maximum distance from a waypoint that when crossed indicates the waypoint may be complete. To avoid the aircraft looping around the waypoint in case it misses by more than the WP_RADIUS an additional check is made to see if the aircraft has crossed a "finish line" passing through the waypoint and perpendicular to the flight path from the previous waypoint. If that finish line is crossed then the waypoint is considered complete. Note that the navigation controller may decide to turn later than WP_RADIUS before a waypoint, based on how sharp the turn is and the speed of the aircraft. It is safe to set WP_RADIUS much larger than the usual turn radius of your aircraft and the navigation controller will work out when to turn. If you set WP_RADIUS too small then you will tend to overshoot the turns.
    // @Units: m
    // @Range: 1 32767
    // @Increment: 1
    // @User: Standard
    GSCALAR(waypoint_radius,        "WP_RADIUS",      WP_RADIUS_DEFAULT),

    // @Param: WP_MAX_RADIUS
    // @DisplayName: Waypoint Maximum Radius
    // @Description: Sets the maximum distance to a waypoint for the waypoint to be considered complete. This overrides the "cross the finish line" logic that is normally used to consider a waypoint complete. For normal AUTO behaviour this parameter should be set to zero. Using a non-zero value is only recommended when it is critical that the aircraft does approach within the given radius, and should loop around until it has done so. This can cause the aircraft to loop forever if its turn radius is greater than the maximum radius set.
    // @Units: m
    // @Range: 0 32767
    // @Increment: 1
    // @User: Standard
    GSCALAR(waypoint_max_radius,        "WP_MAX_RADIUS",      0),

    // @Param: WP_LOITER_RAD
    // @DisplayName: Waypoint Loiter Radius
    // @Description: Defines the distance from the waypoint center, the plane will maintain during a loiter. If you set this value to a negative number then the default loiter direction will be counter-clockwise instead of clockwise.
    // @Units: m
    // @Range: -32767 32767
    // @Increment: 1
    // @User: Standard
    ASCALAR(loiter_radius,          "WP_LOITER_RAD",  LOITER_RADIUS_DEFAULT),

    // @Param: RTL_RADIUS
    // @DisplayName: RTL loiter radius
    // @Description: Defines the radius of the loiter circle when in RTL mode. If this is zero then WP_LOITER_RAD is used. If the radius is negative then a counter-clockwise is used. If positive then a clockwise loiter is used.
    // @Units: m
    // @Range: -32767 32767
    // @Increment: 1
    // @User: Standard
    GSCALAR(rtl_radius,             "RTL_RADIUS",  0),
    
#if GEOFENCE_ENABLED == ENABLED
    // @Param: FENCE_ACTION
    // @DisplayName: Action on geofence breach
    // @Description: What to do on fence breach. If this is set to 0 then no action is taken, and geofencing is disabled. If this is set to 1 then the plane will enter GUIDED mode, with the target waypoint as the fence return point. If this is set to 2 then the fence breach is reported to the ground station, but no other action is taken. If set to 3 then the plane enters guided mode but the pilot retains manual throttle control. If set to 4 the plane enters RTL mode, with the target waypoint as the closest rally point (or home point if there are no rally points).
    // @Values: 0:None,1:GuidedMode,2:ReportOnly,3:GuidedModeThrPass,4:RTL_Mode
    // @User: Standard
    GSCALAR(fence_action,           "FENCE_ACTION",   0),

    // @Param: FENCE_TOTAL
    // @DisplayName: Fence Total
    // @Description: Number of geofence points currently loaded
    // @User: Advanced
    GSCALAR(fence_total,            "FENCE_TOTAL",    0),

    // @Param: FENCE_CHANNEL
    // @DisplayName: Fence Channel
    // @Description: RC Channel to use to enable geofence. PWM input above 1750 enables the geofence
    // @User: Standard
    GSCALAR(fence_channel,          "FENCE_CHANNEL",  0),

    // @Param: FENCE_MINALT
    // @DisplayName: Fence Minimum Altitude
    // @Description: Minimum altitude allowed before geofence triggers
    // @Units: m
    // @Range: 0 32767
    // @Increment: 1
    // @User: Standard
    GSCALAR(fence_minalt,           "FENCE_MINALT",   0),

    // @Param: FENCE_MAXALT
    // @DisplayName: Fence Maximum Altitude
    // @Description: Maximum altitude allowed before geofence triggers
    // @Units: m
    // @Range: 0 32767
    // @Increment: 1
    // @User: Standard
    GSCALAR(fence_maxalt,           "FENCE_MAXALT",   0),

    // @Param: FENCE_RETALT
    // @DisplayName: Fence Return Altitude
    // @Description: Altitude the aircraft will transit to when a fence breach occurs.  If FENCE_RETALT is <= 0 then the midpoint between FENCE_MAXALT and FENCE_MINALT is used, unless FENCE_MAXALT < FENCE_MINALT.  If FENCE_MAXALT < FENCE_MINALT AND FENCE_RETALT is <= 0 then ALT_HOLD_RTL is the altitude used on a fence breach.
    // @Units: m
    // @Range: 0 32767
    // @Increment: 1
    // @User: Standard
    GSCALAR(fence_retalt,           "FENCE_RETALT",   0),

    // @Param: FENCE_AUTOENABLE
    // @DisplayName: Fence automatic enable
    // @Description: When set to 1, geofence automatically enables after an auto takeoff and automatically disables at the beginning of an auto landing.  When on the ground before takeoff the fence is disabled.  When set to 2, the fence autoenables after an auto takeoff, but only disables the fence floor during landing. It is highly recommended to not use this option for line of sight flying and use a fence enable channel instead.
    // @Values: 0:NoAutoEnable,1:AutoEnable,2:AutoEnableDisableFloorOnly
    // @User: Standard
    GSCALAR(fence_autoenable,       "FENCE_AUTOENABLE", 0),

    // @Param: FENCE_RET_RALLY
    // @DisplayName: Fence Return to Rally
    // @Description: When set to 1: on fence breach the plane will return to the nearest rally point rather than the fence return point.  If no rally points have been defined the plane will return to the home point.  
    // @Values: 0:FenceReturnPoint,1:NearestRallyPoint
    // @User: Standard
    GSCALAR(fence_ret_rally,        "FENCE_RET_RALLY",  0),     
#endif

    // @Param: STALL_PREVENTION
    // @DisplayName: Enable stall prevention
    // @Description: Enables roll limits at low airspeed in roll limiting flight modes. Roll limits based on aerodynamic load factor in turns and scale on ARSPD_FBW_MIN that must be set correctly. Without airspeed sensor, uses synthetic airspeed from wind speed estimate that may both be inaccurate.
    // @Values: 0:Disabled,1:Enabled
    // @User: Standard
    ASCALAR(stall_prevention, "STALL_PREVENTION",  1),

    // @Param: ARSPD_FBW_MIN
    // @DisplayName: Minimum Airspeed
    // @Description: Minimum airspeed demanded in automatic throttle modes. Should be set to 20% higher than level flight stall speed.
    // @Units: m/s
    // @Range: 5 100
    // @Increment: 1
    // @User: Standard
    ASCALAR(airspeed_min, "ARSPD_FBW_MIN",  AIRSPEED_FBW_MIN),

    // @Param: ARSPD_FBW_MAX
    // @DisplayName: Maximum Airspeed
    // @Description: Maximum airspeed demanded in automatic throttle modes. Should be set slightly less than level flight speed at THR_MAX and also at least 50% above ARSPD_FBW_MAX to allow for accurate TECS altitude control.
    // @Units: m/s
    // @Range: 5 100
    // @Increment: 1
    // @User: Standard
    ASCALAR(airspeed_max, "ARSPD_FBW_MAX",  AIRSPEED_FBW_MAX),

    // @Param: FBWB_ELEV_REV
    // @DisplayName: Fly By Wire elevator reverse
    // @Description: Reverse sense of elevator in FBWB and CRUISE modes. When set to 0 up elevator (pulling back on the stick) means to lower altitude. When set to 1, up elevator means to raise altitude.
    // @Values: 0:Disabled,1:Enabled
    // @User: Standard
    GSCALAR(flybywire_elev_reverse, "FBWB_ELEV_REV",  0),

#if AP_TERRAIN_AVAILABLE
    // @Param: TERRAIN_FOLLOW
    // @DisplayName: Use terrain following
    // @Description: This enables terrain following for CRUISE mode, FBWB mode, RTL and for rally points. To use this option you also need to set TERRAIN_ENABLE to 1, which enables terrain data fetching from the GCS, and you need to have a GCS that supports sending terrain data to the aircraft. When terrain following is enabled then CRUISE and FBWB mode will hold height above terrain rather than height above home. In RTL the return to launch altitude will be considered to be a height above the terrain. Rally point altitudes will be taken as height above the terrain. This option does not affect mission items, which have a per-waypoint flag for whether they are height above home or height above the terrain. To use terrain following missions you need a ground station which can set the waypoint type to be a terrain height waypoint when creating the mission.
    // @Values: 0:Disabled,1:Enabled
    // @User: Standard
    GSCALAR(terrain_follow, "TERRAIN_FOLLOW",  0),

    // @Param: TERRAIN_LOOKAHD
    // @DisplayName: Terrain lookahead
    // @Description: This controls how far ahead the terrain following code looks to ensure it stays above upcoming terrain. A value of zero means no lookahead, so the controller will track only the terrain directly below the aircraft. The lookahead will never extend beyond the next waypoint when in AUTO mode.
    // @Range: 0 10000
    // @Units: m
    // @User: Standard
    GSCALAR(terrain_lookahead, "TERRAIN_LOOKAHD",  2000),
#endif

    // @Param: FBWB_CLIMB_RATE
    // @DisplayName: Fly By Wire B altitude change rate
    // @Description: This sets the rate in m/s at which FBWB and CRUISE modes will change its target altitude for full elevator deflection. Note that the actual climb rate of the aircraft can be lower than this, depending on your airspeed and throttle control settings. If you have this parameter set to the default value of 2.0, then holding the elevator at maximum deflection for 10 seconds would change the target altitude by 20 meters.
    // @Range: 1 10
    // @Units: m/s
	// @Increment: 0.1
    // @User: Standard
    GSCALAR(flybywire_climb_rate, "FBWB_CLIMB_RATE",  2.0f),

    // @Param: THR_MIN
    // @DisplayName: Minimum Throttle
    // @Description: Minimum throttle percentage used in automatic throttle modes. Negative values allow reverse thrust if hardware supports it.
    // @Units: %
    // @Range: -100 100
    // @Increment: 1
    // @User: Standard
    ASCALAR(throttle_min,           "THR_MIN",        THROTTLE_MIN),

    // @Param: THR_MAX
    // @DisplayName: Maximum Throttle
    // @Description: Maximum throttle percentage used in automatic throttle modes.
    // @Units: %
    // @Range: 0 100
    // @Increment: 1
    // @User: Standard
    ASCALAR(throttle_max,           "THR_MAX",        THROTTLE_MAX),

    // @Param: TKOFF_THR_MAX
    // @DisplayName: Maximum Throttle for takeoff
    // @Description: The maximum throttle setting during automatic takeoff. If this is zero then THR_MAX is used for takeoff as well.
    // @Units: %
    // @Range: 0 100
    // @Increment: 1
    // @User: Advanced
    ASCALAR(takeoff_throttle_max,   "TKOFF_THR_MAX",        0),

    // @Param: THR_SLEWRATE
    // @DisplayName: Throttle slew rate
    // @Description: Maximum change in throttle percentage per second. Lower limit  based on 1 microsend of servo increase per loop. Divide SCHED_LOOP_RATE by approximately 10 to determine minimum achievable value.
    // @Units: %/s
    // @Range: 0 127
    // @Increment: 1
    // @User: Standard
    ASCALAR(throttle_slewrate,      "THR_SLEWRATE",   100),

    // @Param: FLAP_SLEWRATE
    // @DisplayName: Flap slew rate
    // @Description: maximum percentage change in flap output per second. A setting of 25 means to not change the flap by more than 25% of the full flap range in one second. A value of 0 means no rate limiting.
    // @Units: %/s
    // @Range: 0 100
    // @Increment: 1
    // @User: Advanced
    GSCALAR(flap_slewrate,          "FLAP_SLEWRATE",   75),

    // @Param: THR_SUPP_MAN
    // @DisplayName: Throttle suppress manual passthru
    // @Description: When throttle is suppressed in auto mode it is normally forced to zero. If you enable this option, then while suppressed it will be manual throttle. This is useful on petrol engines to hold the idle throttle manually while waiting for takeoff
	// @Values: 0:Disabled,1:Enabled
    // @User: Advanced
    GSCALAR(throttle_suppress_manual,"THR_SUPP_MAN",   0),

    // @Param: THR_PASS_STAB
    // @DisplayName: Throttle passthru in stabilize
    // @Description: If this is set then when in STABILIZE, FBWA or ACRO modes the throttle is a direct passthru from the transmitter. This means the THR_MIN and THR_MAX settings are not used in these modes. This is useful for petrol engines where you setup a throttle cut switch that suppresses the throttle below the normal minimum.
	// @Values: 0:Disabled,1:Enabled
    // @User: Advanced
    GSCALAR(throttle_passthru_stabilize,"THR_PASS_STAB",   0),

    // @Param: THR_FAILSAFE
    // @DisplayName: Throttle and RC Failsafe Enable
    // @Description: This enables failsafe on loss of RC input. How this is detected depends on the type of RC receiver being used. For older radios an input below the THR_FS_VALUE is used to trigger failsafe. For newer radios the failsafe trigger is part of the protocol between the autopilot and receiver.
    // @Values: 0:Disabled,1:Enabled
    // @User: Standard
    GSCALAR(throttle_fs_enabled,    "THR_FAILSAFE",   1),


    // @Param: THR_FS_VALUE
    // @DisplayName: Throttle Failsafe Value
    // @Description: The PWM level on the throttle input channel below which throttle failsafe triggers. Note that this should be well below the normal minimum for your throttle channel.
    // @Range: 925 2200
    // @Increment: 1
    // @User: Standard
    GSCALAR(throttle_fs_value,      "THR_FS_VALUE",   950),

    // @Param: TRIM_THROTTLE
    // @DisplayName: Throttle cruise percentage
    // @Description: Target percentage of throttle to apply for flight in automatic throttle modes and throttle percentage that maintains TRIM_ARSPD_CM. Caution: low battery voltages at the end of flights may require higher throttle to maintain airspeed.
    // @Units: %
    // @Range: 0 100
    // @Increment: 1
    // @User: Standard
    ASCALAR(throttle_cruise,        "TRIM_THROTTLE",  THROTTLE_CRUISE),

    // @Param: THROTTLE_NUDGE
    // @DisplayName: Throttle nudge enable
    // @Description: When enabled, this uses the throttle input in auto-throttle modes to 'nudge' the throttle or airspeed to higher or lower values. When you have an airspeed sensor the nudge affects the target airspeed, so that throttle inputs above 50% will increase the target airspeed from TRIM_ARSPD_CM up to a maximum of ARSPD_FBW_MAX. When no airspeed sensor is enabled the throttle nudge will push up the target throttle for throttle inputs above 50%.
    // @Values: 0:Disabled,1:Enabled
    // @User: Standard
    GSCALAR(throttle_nudge,         "THROTTLE_NUDGE",  1),

    // @Param: FS_SHORT_ACTN
    // @DisplayName: Short failsafe action
    // @Description: The action to take on a short (FS_SHORT_TIMEOUT) failsafe event. A short failsafe even can be triggered either by loss of RC control (see THR_FS_VALUE) or by loss of GCS control (see FS_GCS_ENABL). If in CIRCLE or RTL mode this parameter is ignored. A short failsafe event in stabilization and manual modes will cause an change to CIRCLE mode if FS_SHORT_ACTN is 0 or 1, and a change to FBWA mode if FS_SHORT_ACTN is 2. In all other modes (AUTO, GUIDED and LOITER) a short failsafe event will cause no mode change if FS_SHORT_ACTN is set to 0, will cause a change to CIRCLE mode if set to 1 and will change to FBWA mode if set to 2. Please see the documentation for FS_LONG_ACTN for the behaviour after FS_LONG_TIMEOUT seconds of failsafe.
    // @Values: 0:CIRCLE/no change(if already in AUTO|GUIDED|LOITER),1:CIRCLE,2:FBWA,3:Disable
    // @User: Standard
    GSCALAR(fs_action_short,        "FS_SHORT_ACTN",  FS_ACTION_SHORT_BESTGUESS),

    // @Param: FS_SHORT_TIMEOUT
    // @DisplayName: Short failsafe timeout
    // @Description: The time in seconds that a failsafe condition has to persist before a short failsafe event will occur. This defaults to 1.5 seconds
    // @Units: s
    // @Range: 1 100
    // @Increment: 0.5
    // @User: Standard
    GSCALAR(fs_timeout_short,        "FS_SHORT_TIMEOUT", 1.5f),

    // @Param: FS_LONG_ACTN
    // @DisplayName: Long failsafe action
    // @Description: The action to take on a long (FS_LONG_TIMEOUT seconds) failsafe event. If the aircraft was in a stabilization or manual mode when failsafe started and a long failsafe occurs then it will change to RTL mode if FS_LONG_ACTN is 0 or 1, and will change to FBWA if FS_LONG_ACTN is set to 2. If the aircraft was in an auto mode (such as AUTO or GUIDED) when the failsafe started then it will continue in the auto mode if FS_LONG_ACTN is set to 0, will change to RTL mode if FS_LONG_ACTN is set to 1 and will change to FBWA mode if FS_LONG_ACTN is set to 2. If FS_LONG_ACTION is set to 3, the parachute will be deployed (make sure the chute is configured and enabled). 
    // @Values: 0:Continue,1:ReturnToLaunch,2:Glide,3:Deploy Parachute
    // @User: Standard
    GSCALAR(fs_action_long,         "FS_LONG_ACTN",   FS_ACTION_LONG_CONTINUE),

    // @Param: FS_LONG_TIMEOUT
    // @DisplayName: Long failsafe timeout
    // @Description: The time in seconds that a failsafe condition has to persist before a long failsafe event will occur. This defaults to 5 seconds.
    // @Units: s
    // @Range: 1 300
    // @Increment: 0.5
    // @User: Standard
    GSCALAR(fs_timeout_long,        "FS_LONG_TIMEOUT", 5),

    // @Param: FS_GCS_ENABL
    // @DisplayName: GCS failsafe enable
    // @Description: Enable ground control station telemetry failsafe. Failsafe will trigger after FS_LONG_TIMEOUT seconds of no MAVLink heartbeat messages. There are three possible enabled settings. Seeing FS_GCS_ENABL to 1 means that GCS failsafe will be triggered when the aircraft has not received a MAVLink HEARTBEAT message. Setting FS_GCS_ENABL to 2 means that GCS failsafe will be triggered on either a loss of HEARTBEAT messages, or a RADIO_STATUS message from a MAVLink enabled 3DR radio indicating that the ground station is not receiving status updates from the aircraft, which is indicated by the RADIO_STATUS.remrssi field being zero (this may happen if you have a one way link due to asymmetric noise on the ground station and aircraft radios).Setting FS_GCS_ENABL to 3 means that GCS failsafe will be triggered by Heartbeat(like option one), but only in AUTO mode. WARNING: Enabling this option opens up the possibility of your plane going into failsafe mode and running the motor on the ground it it loses contact with your ground station. If this option is enabled on an electric plane then you should enable ARMING_REQUIRED.
    // @Values: 0:Disabled,1:Heartbeat,2:HeartbeatAndREMRSSI,3:HeartbeatAndAUTO
    // @User: Standard
    GSCALAR(gcs_heartbeat_fs_enabled, "FS_GCS_ENABL", GCS_FAILSAFE_OFF),

    // @Param: FLTMODE_CH
    // @DisplayName: Flightmode channel
    // @Description: RC Channel to use for flight mode control
    // @User: Advanced
    GSCALAR(flight_mode_channel,    "FLTMODE_CH",     FLIGHT_MODE_CHANNEL),

    // @Param: FLTMODE1
    // @DisplayName: FlightMode1
    // @Description: Flight mode for switch position 1 (910 to 1230 and above 2049)
    // @Values: 0:Manual,1:CIRCLE,2:STABILIZE,3:TRAINING,4:ACRO,5:FBWA,6:FBWB,7:CRUISE,8:AUTOTUNE,10:Auto,11:RTL,12:Loiter,14:AVOID_ADSB,15:Guided,17:QSTABILIZE,18:QHOVER,19:QLOITER,20:QLAND,21:QRTL,22:QAUTOTUNE
    // @User: Standard
    GSCALAR(flight_mode1,           "FLTMODE1",       FLIGHT_MODE_1),

    // @Param: FLTMODE2
    // @DisplayName: FlightMode2
    // @Description: Flight mode for switch position 2 (1231 to 1360)
    // @Values: 0:Manual,1:CIRCLE,2:STABILIZE,3:TRAINING,4:ACRO,5:FBWA,6:FBWB,7:CRUISE,8:AUTOTUNE,10:Auto,11:RTL,12:Loiter,14:AVOID_ADSB,15:Guided,17:QSTABILIZE,18:QHOVER,19:QLOITER,20:QLAND,21:QRTL,22:QAUTOTUNE
    // @User: Standard
    GSCALAR(flight_mode2,           "FLTMODE2",       FLIGHT_MODE_2),

    // @Param: FLTMODE3
    // @DisplayName: FlightMode3
    // @Description: Flight mode for switch position 3 (1361 to 1490)
    // @Values: 0:Manual,1:CIRCLE,2:STABILIZE,3:TRAINING,4:ACRO,5:FBWA,6:FBWB,7:CRUISE,8:AUTOTUNE,10:Auto,11:RTL,12:Loiter,14:AVOID_ADSB,15:Guided,17:QSTABILIZE,18:QHOVER,19:QLOITER,20:QLAND,21:QRTL,22:QAUTOTUNE
    // @User: Standard
    GSCALAR(flight_mode3,           "FLTMODE3",       FLIGHT_MODE_3),

    // @Param: FLTMODE4
    // @DisplayName: FlightMode4
    // @Description: Flight mode for switch position 4 (1491 to 1620)
    // @Values: 0:Manual,1:CIRCLE,2:STABILIZE,3:TRAINING,4:ACRO,5:FBWA,6:FBWB,7:CRUISE,8:AUTOTUNE,10:Auto,11:RTL,12:Loiter,14:AVOID_ADSB,15:Guided,17:QSTABILIZE,18:QHOVER,19:QLOITER,20:QLAND,21:QRTL,22:QAUTOTUNE
    // @User: Standard
    GSCALAR(flight_mode4,           "FLTMODE4",       FLIGHT_MODE_4),

    // @Param: FLTMODE5
    // @DisplayName: FlightMode5
    // @Description: Flight mode for switch position 5 (1621 to 1749)
    // @Values: 0:Manual,1:CIRCLE,2:STABILIZE,3:TRAINING,4:ACRO,5:FBWA,6:FBWB,7:CRUISE,8:AUTOTUNE,10:Auto,11:RTL,12:Loiter,14:AVOID_ADSB,15:Guided,17:QSTABILIZE,18:QHOVER,19:QLOITER,20:QLAND,21:QRTL,22:QAUTOTUNE
    // @User: Standard
    GSCALAR(flight_mode5,           "FLTMODE5",       FLIGHT_MODE_5),

    // @Param: FLTMODE6
    // @DisplayName: FlightMode6
    // @Description: Flight mode for switch position 6 (1750 to 2049)
    // @Values: 0:Manual,1:CIRCLE,2:STABILIZE,3:TRAINING,4:ACRO,5:FBWA,6:FBWB,7:CRUISE,8:AUTOTUNE,10:Auto,11:RTL,12:Loiter,14:AVOID_ADSB,15:Guided,17:QSTABILIZE,18:QHOVER,19:QLOITER,20:QLAND,21:QRTL,22:QAUTOTUNE
    // @User: Standard
    GSCALAR(flight_mode6,           "FLTMODE6",       FLIGHT_MODE_6),

    // @Param: INITIAL_MODE
    // @DisplayName: Initial flight mode
    // @Description: This selects the mode to start in on boot. This is useful for when you want to start in AUTO mode on boot without a receiver.
    // @Values: 0:Manual,1:CIRCLE,2:STABILIZE,3:TRAINING,4:ACRO,5:FBWA,6:FBWB,7:CRUISE,8:AUTOTUNE,10:Auto,11:RTL,12:Loiter,14:AVOID_ADSB,15:Guided,17:QSTABILIZE,18:QHOVER,19:QLOITER,20:QLAND,21:QRTL,22:QAUTOTUNE
    // @User: Advanced
    GSCALAR(initial_mode,        "INITIAL_MODE",     MANUAL),

    // @Param: LIM_ROLL_CD
    // @DisplayName: Maximum Bank Angle
    // @Description: Maximum bank angle commanded in modes with stabilized limits. Increase this value for sharper turns, but decrease to prevent accelerated stalls.
    // @Units: cdeg
    // @Range: 0 9000
    // @Increment: 1
    // @User: Standard
    ASCALAR(roll_limit_cd,          "LIM_ROLL_CD",    HEAD_MAX_CENTIDEGREE),

    // @Param: LIM_PITCH_MAX
    // @DisplayName: Maximum Pitch Angle
    // @Description: Maximum pitch up angle commanded in modes with stabilized limits.
    // @Units: cdeg
    // @Range: 0 9000
    // @Increment: 1
    // @User: Standard
    ASCALAR(pitch_limit_max_cd,     "LIM_PITCH_MAX",  PITCH_MAX_CENTIDEGREE),

    // @Param: LIM_PITCH_MIN
    // @DisplayName: Minimum Pitch Angle
    // @Description: Maximum pitch down angle commanded in modes with stabilized limits
    // @Units: cdeg
    // @Range: -9000 0
    // @Increment: 1
    // @User: Standard
    ASCALAR(pitch_limit_min_cd,     "LIM_PITCH_MIN",  PITCH_MIN_CENTIDEGREE),

    // @Param: ACRO_ROLL_RATE
    // @DisplayName: ACRO mode roll rate
    // @Description: The maximum roll rate at full stick deflection in ACRO mode
    // @Units: deg/s
    // @Range: 10 500
    // @Increment: 1
    // @User: Standard
    GSCALAR(acro_roll_rate,          "ACRO_ROLL_RATE",    180),

    // @Param: ACRO_PITCH_RATE
    // @DisplayName: ACRO mode pitch rate
    // @Description: The maximum pitch rate at full stick deflection in ACRO mode
    // @Units: deg/s
    // @Range: 10 500
    // @Increment: 1
    // @User: Standard
    GSCALAR(acro_pitch_rate,          "ACRO_PITCH_RATE",  180),

    // @Param: ACRO_LOCKING
    // @DisplayName: ACRO mode attitude locking
    // @Description: Enable attitude locking when sticks are released
    // @Values: 0:Disabled,1:Enabled
    // @User: Standard
    GSCALAR(acro_locking,             "ACRO_LOCKING",     0),

    // @Param: GROUND_STEER_ALT
    // @DisplayName: Ground steer altitude
    // @Description: Altitude at which to use the ground steering controller on the rudder. If non-zero then the STEER2SRV controller will be used to control the rudder for altitudes within this limit of the home altitude.
    // @Units: m
    // @Range: -100 100
    // @Increment: 0.1
    // @User: Standard
    GSCALAR(ground_steer_alt,         "GROUND_STEER_ALT",   0),

    // @Param: GROUND_STEER_DPS
    // @DisplayName: Ground steer rate
    // @Description: Ground steering rate in degrees per second for full rudder stick deflection
    // @Units: deg/s
    // @Range: 10 360
    // @Increment: 1
    // @User: Advanced
    GSCALAR(ground_steer_dps,         "GROUND_STEER_DPS",  90),

    // @Param: TRIM_AUTO
    // @DisplayName: Automatic trim adjustment
    // @Description: Enables the setting SERVOn_TRIM values to current levels when switching out of MANUAL mode. Should not be left on as mode switches while the plane is rolling or pitching can cause invalid trim values and subsequent unstable behavior. See newer and safer SERVO_AUTO_TRIM parameter for automated results.
    // @Values: 0:Disabled,1:Enabled
    // @User: Standard
    GSCALAR(auto_trim,              "TRIM_AUTO",      AUTO_TRIM),

    // @Param: MIXING_GAIN
    // @DisplayName: Mixing Gain
    // @Description: The gain for the Vtail and elevon output mixers. The default is 0.5, which ensures that the mixer doesn't saturate, allowing both input channels to go to extremes while retaining control over the output. Hardware mixers often have a 1.0 gain, which gives more servo throw, but can saturate. If you don't have enough throw on your servos with VTAIL_OUTPUT or ELEVON_OUTPUT enabled then you can raise the gain using MIXING_GAIN. The mixer allows outputs in the range 900 to 2100 microseconds.
    // @Range: 0.5 1.2
    // @User: User
    GSCALAR(mixing_gain,            "MIXING_GAIN",    0.5f),

    // @Param: RUDDER_ONLY
    // @DisplayName: Rudder only aircraft
    // @Description: Enable rudder only mode. The rudder will control attitude in attitude controlled modes (such as FBWA). You should setup your transmitter to send roll stick inputs to the RCMAP_YAW channel (normally channel 4). The rudder servo should be attached to the RCMAP_YAW channel as well. Note that automatic ground steering will be disabled for rudder only aircraft. You should also set KFF_RDDRMIX to 1.0. You will also need to setup the YAW2SRV_DAMP yaw damping appropriately for your aircraft. A value of 0.5 for YAW2SRV_DAMP is a good starting point.
    // @Values: 0:Disabled,1:Enabled
    // @User: User
    GSCALAR(rudder_only,             "RUDDER_ONLY",  0),

    // @Param: MIXING_OFFSET
    // @DisplayName: Mixing Offset
    // @Description: The offset for the Vtail and elevon output mixers, as a percentage. This can be used in combination with MIXING_GAIN to configure how the control surfaces respond to input. The response to aileron or elevator input can be increased by setting this parameter to a positive or negative value. A common usage is to enter a positive value to increase the aileron response of the elevons of a flying wing. The default value of zero will leave the aileron-input response equal to the elevator-input response.
    // @Units: d%
    // @Range: -1000 1000
    // @User: User
    GSCALAR(mixing_offset,          "MIXING_OFFSET",  0),

    // @Param: DSPOILR_RUD_RATE
    // @DisplayName: Differential spoilers rudder rate
    // @Description: Sets the amount of deflection that the rudder output will apply to the differential spoilers, as a percentage. The default value of 100 results in full rudder applying full deflection. A value of 0 will result in the differential spoilers exactly following the elevons (no rudder effect).
    // @Units: %
    // @Range: -100 100
    // @User: User
    GSCALAR(dspoiler_rud_rate,      "DSPOILR_RUD_RATE",  DSPOILR_RUD_RATE_DEFAULT),

    // @Param: SYS_NUM_RESETS
    // @DisplayName: Num Resets
    // @Description: Number of APM board resets
    // @ReadOnly: True
    // @User: Advanced
    GSCALAR(num_resets,             "SYS_NUM_RESETS", 0),

    // @Param: LOG_BITMASK
    // @DisplayName: Log bitmask
    // @Description: Bitmap of what log types to enable in dataflash. This values is made up of the sum of each of the log types you want to be saved on dataflash. On a PX4 or Pixhawk the large storage size of a microSD card means it is usually best just to enable all log types by setting this to 65535. On APM2 the smaller 4 MByte dataflash means you need to be more selective in your logging or you may run out of log space while flying (in which case it will wrap and overwrite the start of the log). The individual bits are ATTITUDE_FAST=1, ATTITUDE_MEDIUM=2, GPS=4, PerformanceMonitoring=8, ControlTuning=16, NavigationTuning=32, Mode=64, IMU=128, Commands=256, Battery=512, Compass=1024, TECS=2048, Camera=4096, RCandServo=8192, Sonar=16384, Arming=32768, FullLogs=65535
    // @Values: 0:Disabled,65535:PX4/Pixhawk-Default
    // @Bitmask: 0:ATTITUDE_FAST,1:ATTITUDE_MED,2:GPS,3:PM,4:CTUN,5:NTUN,6:MODE,7:IMU,8:CMD,9:CURRENT,10:COMPASS,11:TECS,12:CAMERA,13:RC,14:SONAR,15:ARM/DISARM,19:IMU_RAW
    // @User: Advanced
    GSCALAR(log_bitmask,            "LOG_BITMASK",    DEFAULT_LOG_BITMASK),

    // @Param: RST_SWITCH_CH
    // @DisplayName: Reset Switch Channel
    // @Description: RC channel to use to reset to last flight mode	after geofence takeover.
    // @User: Advanced
    GSCALAR(reset_switch_chan,      "RST_SWITCH_CH",  0),

    // @Param: RST_MISSION_CH
    // @DisplayName: Reset Mission Channel
    // @Description: Enables a channel to reset the mission to the first waypoint. Mission restart is triggered by channel rising above 1750 PWM. 0 disables.
    // @User: Advanced
    GSCALAR(reset_mission_chan,      "RST_MISSION_CH",  0),

    // @Param: TRIM_ARSPD_CM
    // @DisplayName: Target airspeed
    // @Description: Target airspeed in cm/s in automatic throttle modes. Value is as an indicated (calibrated/apparent) airspeed.
    // @Units: cm/s
    // @User: User
    ASCALAR(airspeed_cruise_cm,     "TRIM_ARSPD_CM",  AIRSPEED_CRUISE_CM),

    // @Param: SCALING_SPEED
    // @DisplayName: speed used for speed scaling calculations
    // @Description: Airspeed in m/s to use when calculating surface speed scaling. Note that changing this value will affect all PID values
    // @Units: m/s
    // @User: Advanced
    GSCALAR(scaling_speed,        "SCALING_SPEED",    SCALING_SPEED),

    // @Param: MIN_GNDSPD_CM
    // @DisplayName: Minimum ground speed
    // @Description: Minimum ground speed in cm/s when under airspeed control
    // @Units: cm/s
    // @User: Advanced
    ASCALAR(min_gndspeed_cm,      "MIN_GNDSPD_CM",  MIN_GNDSPEED_CM),

    // @Param: TRIM_PITCH_CD
    // @DisplayName: Pitch angle offset
    // @Description: Offset applied to AHRS pitch used for in-flight pitch trimming. Correct ground leveling is better than changing this parameter.
    // @Units: cdeg
    // @User: Advanced
    GSCALAR(pitch_trim_cd,        "TRIM_PITCH_CD",  0),

    // @Param: ALT_HOLD_RTL
    // @DisplayName: RTL altitude
    // @Description: Target altitude above home for RTL mode. Maintains current altitude if set to -1. Rally point altitudes are used if plane does not return to home.
    // @Units: cm
    // @User: User
    GSCALAR(RTL_altitude_cm,        "ALT_HOLD_RTL",   ALT_HOLD_HOME_CM),

    // @Param: ALT_HOLD_FBWCM
    // @DisplayName: Minimum altitude for FBWB mode
    // @Description: This is the minimum altitude in centimeters that FBWB and CRUISE modes will allow. If you attempt to descend below this altitude then the plane will level off. A value of zero means no limit.
    // @Units: cm
    // @User: User
    GSCALAR(FBWB_min_altitude_cm,   "ALT_HOLD_FBWCM", ALT_HOLD_FBW_CM),

    // @Param: MAG_ENABLE
    // @DisplayName: Enable Compass
    // @Description: Setting this to Enabled(1) will enable the compass. Setting this to Disabled(0) will disable the compass. Note that this is separate from COMPASS_USE. This will enable the low level senor, and will enable logging of magnetometer data. To use the compass for navigation you must also set COMPASS_USE to 1.
    // @Values: 0:Disabled,1:Enabled
    // @User: Standard
    GSCALAR(compass_enabled,        "MAG_ENABLE",     1),

    // @Param: FLAP_IN_CHANNEL
    // @DisplayName: Flap input channel
    // @Description: An RC input channel to use for flaps control. If this is set to a RC channel number then that channel will be used for manual flaps control. When enabled, the percentage of flaps is taken as the percentage travel from the TRIM value of the channel to the MIN value of the channel. A value above the TRIM values will give inverse flaps (spoilers). This option needs to be enabled in conjunction with a FUNCTION setting on an output channel to one of the flap functions. When a FLAP_IN_CHANNEL is combined with auto-flaps the higher of the two flap percentages is taken.
    // @User: User
    GSCALAR(flapin_channel,         "FLAP_IN_CHANNEL",  0),

    // @Param: FLAP_1_PERCNT
    // @DisplayName: Flap 1 percentage
    // @Description: The percentage change in flap position when FLAP_1_SPEED is reached. Use zero to disable flaps
    // @Range: 0 100
    // @Units: %
    // @User: Advanced
    GSCALAR(flap_1_percent,         "FLAP_1_PERCNT",  FLAP_1_PERCENT),

    // @Param: FLAP_1_SPEED
    // @DisplayName: Flap 1 speed
    // @Description: The speed in meters per second at which to engage FLAP_1_PERCENT of flaps. Note that FLAP_1_SPEED should be greater than or equal to FLAP_2_SPEED
    // @Range: 0 100
	// @Increment: 1
    // @Units: m/s
    // @User: Advanced
    GSCALAR(flap_1_speed,           "FLAP_1_SPEED",   FLAP_1_SPEED),

    // @Param: FLAP_2_PERCNT
    // @DisplayName: Flap 2 percentage
    // @Description: The percentage change in flap position when FLAP_2_SPEED is reached. Use zero to disable flaps
    // @Range: 0 100
	// @Units: %
    // @User: Advanced
    GSCALAR(flap_2_percent,         "FLAP_2_PERCNT",  FLAP_2_PERCENT),

    // @Param: FLAP_2_SPEED
    // @DisplayName: Flap 2 speed
    // @Description: The speed in meters per second at which to engage FLAP_2_PERCENT of flaps. Note that FLAP_1_SPEED should be greater than or equal to FLAP_2_SPEED
    // @Range: 0 100
	// @Units: m/s
	// @Increment: 1
    // @User: Advanced
    GSCALAR(flap_2_speed,           "FLAP_2_SPEED",   FLAP_2_SPEED),

#if HAL_WITH_IO_MCU
    // @Param: OVERRIDE_CHAN
    // @DisplayName: PX4IO override channel
    // @Description: If set to a non-zero value then this is an RC input channel number to use for giving PX4IO manual control in case the main FMU microcontroller on a PX4 or Pixhawk fails. When this RC input channel goes above 1750 the FMU microcontroller will no longer be involved in controlling the servos and instead the PX4IO microcontroller will directly control the servos. Note that PX4IO manual control will be automatically activated if the FMU crashes for any reason. This parameter allows you to test for correct manual behaviour without actually crashing the FMU. This parameter is can be set to a non-zero value either for ground testing purposes or for giving the effect of an external override control board. Please also see the docs on OVERRIDE_SAFETY. Note that you may set OVERRIDE_CHAN to the same channel as FLTMODE_CH to get PX4IO based override when in flight mode 6. Note that when override is triggered due to a FMU crash the 6 auxiliary output channels on Pixhawk will no longer be updated, so all the flight controls you need must be assigned to the first 8 channels.
    // @User: Advanced
    GSCALAR(override_channel,      "OVERRIDE_CHAN",  0),

    // @Param: OVERRIDE_SAFETY
    // @DisplayName: PX4IO override safety switch
    // @Description: This controls whether the safety switch is turned off when you activate override with OVERRIDE_CHAN. When set to 1 the safety switch is de-activated (activating the servos) then a PX4IO override is triggered. In that case the safety remains de-activated after override is disabled. If OVERRIDE_SAFETTY is set to 0 then the safety switch state does not change. Note that regardless of the value of this parameter the servos will be active while override is active.
    // @User: Advanced
    GSCALAR(override_safety,      "OVERRIDE_SAFETY",  1),
#endif

#if HIL_SUPPORT
    // @Param: HIL_MODE
    // @DisplayName: HIL mode enable
    // @Description: This enables and disables hardware in the loop mode. If HIL_MODE is 1 then on the next reboot all sensors are replaced with HIL sensors which come from the GCS.
    // @Values: 0:Disabled,1:Enabled
    // @User: Advanced
    // @RebootRequired: True
    GSCALAR(hil_mode,               "HIL_MODE",      0),
#endif

    // @Param: HIL_SERVOS
    // @DisplayName: HIL Servos enable
    // @Description: This controls whether real servo controls are used in HIL mode. If you enable this then the APM will control the real servos in HIL mode. If disabled it will report servo values, but will not output to the real servos. Be careful that your motor and propeller are not connected if you enable this option.
    // @Values: 0:Disabled,1:Enabled
    // @User: Advanced
    GSCALAR(hil_servos,            "HIL_SERVOS",      0),

    // @Param: HIL_ERR_LIMIT
    // @DisplayName: Limit of error in HIL attitude before reset
    // @Description: This controls the maximum error in degrees on any axis before HIL will reset the DCM attitude to match the HIL_STATE attitude. This limit will prevent poor timing on HIL from causing a major attitude error. If the value is zero then no limit applies.
    // @Units: deg
    // @Range: 0 90
    // @Increment: 0.1
    // @User: Advanced
    GSCALAR(hil_err_limit,         "HIL_ERR_LIMIT",   5),

    // @Param: RTL_AUTOLAND
    // @DisplayName: RTL auto land
    // @Description: Automatically begin landing sequence after arriving at RTL location. This requires the addition of a DO_LAND_START mission item, which acts as a marker for the start of a landing sequence. The closest landing sequence will be chosen to the current location. 
    // @Values: 0:Disable,1:Enable - go HOME then land,2:Enable - go directly to landing sequence
    // @User: Standard
    GSCALAR(rtl_autoland,         "RTL_AUTOLAND",   0),

    // @Param: CRASH_ACC_THRESH
    // @DisplayName: Crash Deceleration Threshold
    // @Description: X-Axis deceleration threshold to notify the crash detector that there was a possible impact which helps disarm the motor quickly after a crash. This value should be much higher than normal negative x-axis forces during normal flight, check flight log files to determine the average IMU.x values for your aircraft and motor type. Higher value means less sensative (triggers on higher impact). For electric planes that don't vibrate much during fight a value of 25 is good (that's about 2.5G). For petrol/nitro planes you'll want a higher value. Set to 0 to disable the collision detector.
    // @Units: m/s/s
    // @Range: 10 127
    // @User: Advanced
    GSCALAR(crash_accel_threshold,          "CRASH_ACC_THRESH",   0),

    // @Param: CRASH_DETECT
    // @DisplayName: Crash Detection
    // @Description: Automatically detect a crash during AUTO flight and perform the bitmask selected action(s). Disarm will turn off motor for safety and to help against burning out ESC and motor. Setting the mode to manual will help save the servos from burning out by overexerting if the aircraft crashed in an odd orientation such as upsidedown. Set to 0 to disable crash detection.
    // @Bitmask: 0:Disarm
    // @User: Advanced
    ASCALAR(crash_detection_enable,         "CRASH_DETECT",   0),

    // barometer ground calibration. The GND_ prefix is chosen for
    // compatibility with previous releases of ArduPlane
    // @Group: GND_
    // @Path: ../libraries/AP_Baro/AP_Baro.cpp
    GOBJECT(barometer, "GND_", AP_Baro),

    // GPS driver
    // @Group: GPS_
    // @Path: ../libraries/AP_GPS/AP_GPS.cpp
    GOBJECT(gps, "GPS_", AP_GPS),

#if CAMERA == ENABLED
    // @Group: CAM_
    // @Path: ../libraries/AP_Camera/AP_Camera.cpp
    GOBJECT(camera,                  "CAM_", AP_Camera),
#endif

    // @Group: ARMING_
    // @Path: AP_Arming.cpp,../libraries/AP_Arming/AP_Arming.cpp
    GOBJECT(arming,                 "ARMING_", AP_Arming_Plane),

    // @Group: RELAY_
    // @Path: ../libraries/AP_Relay/AP_Relay.cpp
    GOBJECT(relay,                  "RELAY_", AP_Relay),

#if PARACHUTE == ENABLED
	// @Group: CHUTE_
    // @Path: ../libraries/AP_Parachute/AP_Parachute.cpp
    GOBJECT(parachute,		"CHUTE_", AP_Parachute),

    // @Param: CHUTE_CHAN
    // @DisplayName: Parachute release channel
    // @Description: If set to a non-zero value then this is an RC input channel number to use for manually releasing the parachute. When this channel goes above 1700 the parachute will be released
    // @User: Advanced
    GSCALAR(parachute_channel,      "CHUTE_CHAN",  0),
#endif

    // @Group: RNGFND
    // @Path: ../libraries/AP_RangeFinder/RangeFinder.cpp
    GOBJECT(rangefinder,            "RNGFND", RangeFinder),

    // @Param: RNGFND_LANDING
    // @DisplayName: Enable rangefinder for landing
    // @Description: This enables the use of a rangefinder for automatic landing. The rangefinder will be used both on the landing approach and for final flare
    // @Values: 0:Disabled,1:Enabled
    // @User: Standard
    GSCALAR(rangefinder_landing,    "RNGFND_LANDING",   0),

#if AP_TERRAIN_AVAILABLE
    // @Group: TERRAIN_
    // @Path: ../libraries/AP_Terrain/AP_Terrain.cpp
    GOBJECT(terrain,                "TERRAIN_", AP_Terrain),
#endif

    // @Group: ADSB_
    // @Path: ../libraries/AP_ADSB/AP_ADSB.cpp
    GOBJECT(adsb,                "ADSB_", AP_ADSB),

    // @Group: AVD_
    // @Path: ../libraries/AP_Avoidance/AP_Avoidance.cpp
    GOBJECT(avoidance_adsb, "AVD_", AP_Avoidance_Plane),

    // @Group: Q_
    // @Path: quadplane.cpp
    GOBJECT(quadplane,           "Q_", QuadPlane),

    // @Group: TUNE_
    // @Path: tuning.cpp,../libraries/AP_Tuning/AP_Tuning.cpp
    GOBJECT(tuning,           "TUNE_", AP_Tuning_Plane),
    
    // @Group: Q_A_
    // @Path: ../libraries/AC_AttitudeControl/AC_AttitudeControl.cpp,../libraries/AC_AttitudeControl/AC_AttitudeControl_Multi.cpp
    { AP_PARAM_GROUP, "Q_A_", Parameters::k_param_q_attitude_control,
      (const void *)&plane.quadplane.attitude_control,
      {group_info : AC_AttitudeControl_Multi::var_info}, AP_PARAM_FLAG_POINTER },
    
    // @Group: RLL2SRV_
    // @Path: ../libraries/APM_Control/AP_RollController.cpp
	GOBJECT(rollController,         "RLL2SRV_",   AP_RollController),

    // @Group: PTCH2SRV_
    // @Path: ../libraries/APM_Control/AP_PitchController.cpp
	GOBJECT(pitchController,        "PTCH2SRV_",  AP_PitchController),

    // @Group: YAW2SRV_
    // @Path: ../libraries/APM_Control/AP_YawController.cpp
	GOBJECT(yawController,          "YAW2SRV_",   AP_YawController),

    // @Group: STEER2SRV_
    // @Path: ../libraries/APM_Control/AP_SteerController.cpp
	GOBJECT(steerController,        "STEER2SRV_",   AP_SteerController),

	// variables not in the g class which contain EEPROM saved variables

    // @Group: COMPASS_
    // @Path: ../libraries/AP_Compass/AP_Compass.cpp
    GOBJECT(compass,                "COMPASS_",     Compass),

    // @Group: SCHED_
    // @Path: ../libraries/AP_Scheduler/AP_Scheduler.cpp
    GOBJECT(scheduler, "SCHED_", AP_Scheduler),

    // @Group: RCMAP_
    // @Path: ../libraries/AP_RCMapper/AP_RCMapper.cpp
    GOBJECT(rcmap,                "RCMAP_",         RCMapper),

    // @Group: SR0_
    // @Path: GCS_Mavlink.cpp
    GOBJECTN(_gcs._chan[0], gcs0,        "SR0_",     GCS_MAVLINK),

    // @Group: SR1_
    // @Path: GCS_Mavlink.cpp
    GOBJECTN(_gcs._chan[1],  gcs1,       "SR1_",     GCS_MAVLINK),

    // @Group: SR2_
    // @Path: GCS_Mavlink.cpp
    GOBJECTN(_gcs._chan[2],  gcs2,       "SR2_",     GCS_MAVLINK),

    // @Group: SR3_
    // @Path: GCS_Mavlink.cpp
    GOBJECTN(_gcs._chan[3],  gcs3,       "SR3_",     GCS_MAVLINK),

    // @Group: INS_
    // @Path: ../libraries/AP_InertialSensor/AP_InertialSensor.cpp
    GOBJECT(ins,                    "INS_", AP_InertialSensor),

    // @Group: AHRS_
    // @Path: ../libraries/AP_AHRS/AP_AHRS.cpp
    GOBJECT(ahrs,                   "AHRS_",    AP_AHRS),

    // @Group: ARSPD
    // @Path: ../libraries/AP_Airspeed/AP_Airspeed.cpp
    GOBJECT(airspeed,                               "ARSPD",   AP_Airspeed),

    // @Group: NAVL1_
    // @Path: ../libraries/AP_L1_Control/AP_L1_Control.cpp
    GOBJECT(L1_controller,         "NAVL1_",   AP_L1_Control),

    // @Group: TECS_
    // @Path: ../libraries/AP_TECS/AP_TECS.cpp
    GOBJECT(TECS_controller,         "TECS_",   AP_TECS),

#if MOUNT == ENABLED
    // @Group: MNT
    // @Path: ../libraries/AP_Mount/AP_Mount.cpp
    GOBJECT(camera_mount,           "MNT",  AP_Mount),
#endif

    // @Group: LOG
    // @Path: ../libraries/AP_Logger/AP_Logger.cpp
    GOBJECT(logger,           "LOG",  AP_Logger),

    // @Group: BATT
    // @Path: ../libraries/AP_BattMonitor/AP_BattMonitor.cpp
    GOBJECT(battery,                "BATT", AP_BattMonitor),

    // @Group: BRD_
    // @Path: ../libraries/AP_BoardConfig/AP_BoardConfig.cpp
    GOBJECT(BoardConfig,            "BRD_",       AP_BoardConfig),

#if HAL_WITH_UAVCAN
    // @Group: CAN_
    // @Path: ../libraries/AP_BoardConfig/AP_BoardConfig_CAN.cpp
    GOBJECT(BoardConfig_CAN,        "CAN_",       AP_BoardConfig_CAN),
#endif

#if CONFIG_HAL_BOARD == HAL_BOARD_SITL
    // @Group: SIM_
    // @Path: ../libraries/SITL/SITL.cpp
    GOBJECT(sitl, "SIM_", SITL::SITL),
#endif

    // @Group: AFS_
    // @Path: ../libraries/AP_AdvancedFailsafe/AP_AdvancedFailsafe.cpp
    GOBJECT(afs,  "AFS_", AP_AdvancedFailsafe),

#if OPTFLOW == ENABLED
    // @Group: FLOW
    // @Path: ../libraries/AP_OpticalFlow/OpticalFlow.cpp
    GOBJECT(optflow,   "FLOW", OpticalFlow),
#endif

    // @Group: MIS_
    // @Path: ../libraries/AP_Mission/AP_Mission.cpp
    GOBJECT(mission, "MIS_",       AP_Mission),

    // @Group: RALLY_
    // @Path: ../libraries/AP_Rally/AP_Rally.cpp
    GOBJECT(rally,  "RALLY_",       AP_Rally),

#if AP_AHRS_NAVEKF_AVAILABLE
    // @Group: EK2_
    // @Path: ../libraries/AP_NavEKF2/AP_NavEKF2.cpp
    GOBJECTN(EKF2, NavEKF2, "EK2_", NavEKF2),

    // @Group: EK3_
    // @Path: ../libraries/AP_NavEKF3/AP_NavEKF3.cpp
    GOBJECTN(EKF3, NavEKF3, "EK3_", NavEKF3),
#endif

    // @Group: RPM
    // @Path: ../libraries/AP_RPM/AP_RPM.cpp
    GOBJECT(rpm_sensor, "RPM", AP_RPM),
    
    // @Group: RSSI_
    // @Path: ../libraries/AP_RSSI/AP_RSSI.cpp
    GOBJECT(rssi, "RSSI_",  AP_RSSI),

    // @Group: NTF_
    // @Path: ../libraries/AP_Notify/AP_Notify.cpp
    GOBJECT(notify, "NTF_",  AP_Notify),

    // @Group: 
    // @Path: Parameters.cpp
    GOBJECT(g2, "",  ParametersG2),
    
    // @Group: LAND_
    // @Path: ../libraries/AP_Landing/AP_Landing.cpp
    GOBJECT(landing, "LAND_", AP_Landing),

#if OSD_ENABLED
    // @Group: OSD
    // @Path: ../libraries/AP_OSD/AP_OSD.cpp
    GOBJECT(osd, "OSD", AP_OSD),
#endif
    
    AP_VAREND
};

/*
  2nd group of parameters
 */
const AP_Param::GroupInfo ParametersG2::var_info[] = {

    // @Group: BTN_
    // @Path: ../libraries/AP_Button/AP_Button.cpp
    AP_SUBGROUPINFO(button, "BTN_", 1, ParametersG2, AP_Button),

    // @Group: ICE_
    // @Path: ../libraries/AP_ICEngine/AP_ICEngine.cpp
    AP_SUBGROUPINFO(ice_control, "ICE_", 2, ParametersG2, AP_ICEngine),

    // 3 was used by prototype for servo_channels
    
    // @Param: SYSID_ENFORCE
    // @DisplayName: GCS sysid enforcement
    // @Description: This controls whether packets from other than the expected GCS system ID will be accepted
    // @Values: 0:NotEnforced,1:Enforced
    // @User: Advanced
    AP_GROUPINFO("SYSID_ENFORCE", 4, ParametersG2, sysid_enforce, 0),
#if STATS_ENABLED == ENABLED
    // @Group: STAT
    // @Path: ../libraries/AP_Stats/AP_Stats.cpp
    AP_SUBGROUPINFO(stats, "STAT", 5, ParametersG2, AP_Stats),
#endif

    // @Group: SERVO
    // @Path: ../libraries/SRV_Channel/SRV_Channels.cpp
    AP_SUBGROUPINFO(servo_channels, "SERVO", 6, ParametersG2, SRV_Channels),

    // @Group: RC
    // @Path: ../libraries/RC_Channel/RC_Channels_VarInfo.h
    AP_SUBGROUPINFO(rc_channels, "RC", 7, ParametersG2, RC_Channels_Plane),
    
#if SOARING_ENABLED == ENABLED
    // @Group: SOAR_
    // @Path: ../libraries/AP_Soaring/AP_Soaring.cpp
    AP_SUBGROUPINFO(soaring_controller, "SOAR_", 8, ParametersG2, SoaringController),
#endif
  
    // @Param: RUDD_DT_GAIN
    // @DisplayName: rudder differential thrust gain
    // @Description: gain control from rudder to differential thrust
    // @Range: 0 100
    // @Units: %
    // @Increment: 1
    // @User: Standard
    AP_GROUPINFO("RUDD_DT_GAIN", 9, ParametersG2, rudd_dt_gain, 10),

    // @Param: MANUAL_RCMASK
    // @DisplayName: Manual R/C pass-through mask
    // @Description: Mask of R/C channels to pass directly to corresponding output channel when in MANUAL mode. When in any mode except MANUAL the channels selected with this option behave normally. This parameter is designed to allow for complex mixing strategies to be used for MANUAL flight using transmitter based mixing. Note that when this option is used you need to be very careful with pre-flight checks to ensure that the output is correct both in MANUAL and non-MANUAL modes.
    // @Bitmask: 0:Chan1,1:Chan2,2:Chan3,3:Chan4,4:Chan5,5:Chan6,6:Chan7,7:Chan8,8:Chan9,9:Chan10,10:Chan11,11:Chan12,12:Chan13,13:Chan14,14:Chan15,15:Chan16
    // @User: Advanced
    AP_GROUPINFO("MANUAL_RCMASK", 10, ParametersG2, manual_rc_mask, 0),
    
    // @Param: HOME_RESET_ALT
    // @DisplayName: Home reset altitude threshold
    // @Description: When the aircraft is within this altitude of the home waypoint, while disarmed it will automatically update the home position. Set to 0 to continously reset it.
    // @Values: -1:Never reset,0:Always reset
    // @Range: -1 127
    // @Units: m
    // @User: Advanced
    AP_GROUPINFO("HOME_RESET_ALT", 11, ParametersG2, home_reset_threshold, 0),

#if GRIPPER_ENABLED == ENABLED
    // @Group: GRIP_
    // @Path: ../libraries/AP_Gripper/AP_Gripper.cpp
    AP_SUBGROUPINFO(gripper, "GRIP_", 12, ParametersG2, AP_Gripper),
#endif

    // @Param: FLIGHT_OPTIONS
    // @DisplayName: Flight mode options
    // @Description: Flight mode specific options
    // @Bitmask: 0:Rudder mixing in direct flight modes only (Manual / Stabilize / Acro),1:Use centered throttle in Cruise or FBWB to indicate trim airspeed, 2:Disable attitude check for takeoff arming, 3:Force target airspeed to trim airspeed in Cruise or FBWB
    // @User: Advanced
    AP_GROUPINFO("FLIGHT_OPTIONS", 13, ParametersG2, flight_options, 0),

#ifdef ENABLE_SCRIPTING
    // Scripting is intentionally not showing up in the parameter docs until it is a more standard feature
    AP_SUBGROUPINFO(scripting, "SCR_", 14, ParametersG2, AP_Scripting),
#endif

    // @Param: TKOFF_ACCEL_CNT
    // @DisplayName: Takeoff throttle acceleration count
    // @Description: This is the number of acceleration events to require for arming with TKOFF_THR_MINACC. The default is 1, which means a single forward acceleration above TKOFF_THR_MINACC will arm. By setting this higher than 1 you can require more forward/backward movements to arm.
    // @Range: 1 10
    // @User: User
    AP_GROUPINFO("TKOFF_ACCEL_CNT", 15, ParametersG2, takeoff_throttle_accel_count, 1),

#if LANDING_GEAR_ENABLED == ENABLED
    // @Group: LGR_
    // @Path: ../libraries/AP_LandingGear/AP_LandingGear.cpp
    AP_SUBGROUPINFO(landing_gear, "LGR_", 16, ParametersG2, AP_LandingGear),
#endif

    // @Param: DSPOILER_CROW_W1
    // @DisplayName: Differential spoiler crow flaps inner weight
    // @Description: This is amount of deflection applied to the two inner surfaces for differential spoilers for flaps to give crow flaps. It is a number from 0 to 100. At zero no crow flaps are applied. A recommended starting value is 25.
    // @Range: 0 100
    // @Increment: 1
    // @User: Advanced
    AP_GROUPINFO("DSPOILER_CROW_W1", 17, ParametersG2, crow_flap_weight1, 0),

    // @Param: DSPOILER_CROW_W2
    // @DisplayName: Differential spoiler crow flaps outer weight
    // @Description: This is amount of deflection applied to the two outer  surfaces for differential spoilers for flaps to give crow flaps. It is a number from 0 to 100. At zero no crow flaps are applied. A recommended starting value is 45.
    // @Range: 0 100
    // @Increment: 1
    // @User: Advanced
    AP_GROUPINFO("DSPOILER_CROW_W2", 18, ParametersG2, crow_flap_weight2, 0),
    
    // @Group: NAVLQR_
    // @Path: ../libraries/AP_LQR_Control/AP_LQR_Control.cpp
    AP_SUBGROUPINFO(LQR_controller, "NAVLQR_", 19, ParametersG2, AP_LQR_Control),
    
    AP_GROUPEND
};

ParametersG2::ParametersG2(void) :
<<<<<<< HEAD
    ice_control(plane.rpm_sensor),
    LQR_controller(&plane.TECS_controller)
=======
    ice_control(plane.rpm_sensor)
    ,LQR_controller(&plane.TECS_controller)
>>>>>>> 4fdfd15b
#if SOARING_ENABLED == ENABLED
    ,soaring_controller(plane.ahrs, plane.TECS_controller, plane.aparm)
#endif
{
    AP_Param::setup_object_defaults(this, var_info);
}

/*
  This is a conversion table from old parameter values to new
  parameter names. The startup code looks for saved values of the old
  parameters and will copy them across to the new parameters if the
  new parameter does not yet have a saved value. It then saves the new
  value.
  
  Note that this works even if the old parameter has been removed. It
  relies on the old k_param index not being removed
  
  The second column below is the index in the var_info[] table for the
  old object. This should be zero for top level parameters.
 */
const AP_Param::ConversionInfo conversion_table[] = {
    { Parameters::k_param_log_bitmask_old,    0,      AP_PARAM_INT16, "LOG_BITMASK" },
    { Parameters::k_param_rally_limit_km_old, 0,      AP_PARAM_FLOAT, "RALLY_LIMIT_KM" },
    { Parameters::k_param_rally_total_old,    0,      AP_PARAM_INT8, "RALLY_TOTAL" },
    { Parameters::k_param_serial0_baud,       0,      AP_PARAM_INT16, "SERIAL0_BAUD" },
    { Parameters::k_param_serial1_baud,       0,      AP_PARAM_INT16, "SERIAL1_BAUD" },
    { Parameters::k_param_serial2_baud,       0,      AP_PARAM_INT16, "SERIAL2_BAUD" },

    // these are needed to cope with the change to treat nested index 0 as index 63
    { Parameters::k_param_quadplane,          3,      AP_PARAM_FLOAT, "Q_RT_RLL_P" },
    { Parameters::k_param_quadplane,          4,      AP_PARAM_FLOAT, "Q_RT_PIT_P" },
    { Parameters::k_param_quadplane,          5,      AP_PARAM_FLOAT, "Q_RT_YAW_P" },

    { Parameters::k_param_quadplane,          6,      AP_PARAM_FLOAT, "Q_STB_R_P" },
    { Parameters::k_param_quadplane,          7,      AP_PARAM_FLOAT, "Q_STB_P_P" },
    { Parameters::k_param_quadplane,          8,      AP_PARAM_FLOAT, "Q_STB_Y_P" },

    { Parameters::k_param_quadplane,         12,      AP_PARAM_FLOAT, "Q_PZ_P" },
    { Parameters::k_param_quadplane,         13,      AP_PARAM_FLOAT, "Q_PXY_P" },
    { Parameters::k_param_quadplane,         14,      AP_PARAM_FLOAT, "Q_VXY_P" },
    { Parameters::k_param_quadplane,         15,      AP_PARAM_FLOAT, "Q_VZ_P" },
    { Parameters::k_param_quadplane,         16,      AP_PARAM_FLOAT, "Q_AZ_P" },

    { Parameters::k_param_land_slope_recalc_shallow_threshold,0,AP_PARAM_FLOAT, "LAND_SLOPE_RCALC" },
    { Parameters::k_param_land_slope_recalc_steep_threshold_to_abort,0,AP_PARAM_FLOAT, "LAND_ABORT_DEG" },
    { Parameters::k_param_land_pitch_cd,      0,      AP_PARAM_INT16, "LAND_PITCH_CD" },
    { Parameters::k_param_land_flare_alt,     0,      AP_PARAM_FLOAT, "LAND_FLARE_ALT" },
    { Parameters::k_param_land_flare_sec,     0,      AP_PARAM_FLOAT, "LAND_FLARE_SEC" },
    { Parameters::k_param_land_pre_flare_sec, 0,      AP_PARAM_FLOAT, "LAND_PF_SEC" },
    { Parameters::k_param_land_pre_flare_alt, 0,      AP_PARAM_FLOAT, "LAND_PF_ALT" },
    { Parameters::k_param_land_pre_flare_airspeed, 0, AP_PARAM_FLOAT, "LAND_PF_ARSPD" },
    { Parameters::k_param_land_throttle_slewrate, 0,  AP_PARAM_INT8,  "LAND_THR_SLEW" },
    { Parameters::k_param_land_disarm_delay,  0,      AP_PARAM_INT8,  "LAND_DISARMDELAY" },
    { Parameters::k_param_land_then_servos_neutral,0, AP_PARAM_INT8,  "LAND_THEN_NEUTRAL" },
    { Parameters::k_param_land_abort_throttle_enable,0,AP_PARAM_INT8, "LAND_ABORT_THR" },
    { Parameters::k_param_land_flap_percent,  0,      AP_PARAM_INT8,  "LAND_FLAP_PERCENT" },

    // battery failsafes
    { Parameters::k_param_fs_batt_voltage,    0,      AP_PARAM_FLOAT, "BATT_LOW_VOLT" },
    { Parameters::k_param_fs_batt_mah,        0,      AP_PARAM_FLOAT, "BATT_LOW_MAH" },

    { Parameters::k_param_arming,             3,      AP_PARAM_INT8,  "ARMING_RUDDER" },
};

void Plane::load_parameters(void)
{
    if (!AP_Param::check_var_info()) {
        hal.console->printf("Bad parameter table\n");
        AP_HAL::panic("Bad parameter table");
    }
    if (!g.format_version.load() ||
        g.format_version != Parameters::k_format_version) {

        // erase all parameters
        hal.console->printf("Firmware change: erasing EEPROM...\n");
        StorageManager::erase();
        AP_Param::erase_all();

        // save the current format version
        g.format_version.set_and_save(Parameters::k_format_version);
        hal.console->printf("done.\n");
    }

    uint32_t before = micros();
    // Load all auto-loaded EEPROM variables
    AP_Param::load_all();
    AP_Param::convert_old_parameters(&conversion_table[0], ARRAY_SIZE(conversion_table));

    // setup defaults in SRV_Channels
    g2.servo_channels.set_default_function(CH_1, SRV_Channel::k_aileron);
    g2.servo_channels.set_default_function(CH_2, SRV_Channel::k_elevator);
    g2.servo_channels.set_default_function(CH_3, SRV_Channel::k_throttle);
    g2.servo_channels.set_default_function(CH_4, SRV_Channel::k_rudder);
        
    const uint8_t old_rc_keys[14] = { Parameters::k_param_rc_1_old,  Parameters::k_param_rc_2_old,
                                      Parameters::k_param_rc_3_old,  Parameters::k_param_rc_4_old,
                                      Parameters::k_param_rc_5_old,  Parameters::k_param_rc_6_old,
                                      Parameters::k_param_rc_7_old,  Parameters::k_param_rc_8_old,
                                      Parameters::k_param_rc_9_old,  Parameters::k_param_rc_10_old,
                                      Parameters::k_param_rc_11_old, Parameters::k_param_rc_12_old,
                                      Parameters::k_param_rc_13_old, Parameters::k_param_rc_14_old };
    const uint16_t old_aux_chan_mask = 0x3FF0;
    SRV_Channels::upgrade_parameters(old_rc_keys, old_aux_chan_mask, &rcmap);

    // possibly convert elevon and vtail mixers
    convert_mixers();
    
    if (quadplane.enable) {
        // quadplanes needs a higher loop rate
        AP_Param::set_default_by_name("SCHED_LOOP_RATE", 300);
    }

    AP_Param::set_frame_type_flags(AP_PARAM_FRAME_PLANE);

    hal.console->printf("load_all took %uus\n", (unsigned)(micros() - before));
}

/*
  convert from old ELEVON_OUTPUT and VTAIL_OUTPUT mixers to function
  based mixing
 */
void Plane::convert_mixers(void)
{
    AP_Int8 elevon_output;
    AP_Int8 vtail_output;
    AP_Param::ConversionInfo elevon_info = {
        Parameters::k_param_elevon_output,
        0,
        AP_PARAM_INT8,
        nullptr
    };
    AP_Param::ConversionInfo vtail_info = {
        Parameters::k_param_vtail_output,
        0,
        AP_PARAM_INT8,
        nullptr
    };
    SRV_Channel *chan1 = SRV_Channels::srv_channel(CH_1);
    SRV_Channel *chan2 = SRV_Channels::srv_channel(CH_2);
    SRV_Channel *chan4 = SRV_Channels::srv_channel(CH_4);

    if (AP_Param::find_old_parameter(&vtail_info, &vtail_output) &&
        vtail_output.get() != 0 &&
        chan2->get_function() == SRV_Channel::k_elevator &&
        chan4->get_function() == SRV_Channel::k_rudder &&
        !chan2->function_configured() &&
        !chan4->function_configured()) {
        hal.console->printf("Converting vtail_output %u\n", vtail_output.get());
        switch (vtail_output) {
        case MIXING_UPUP:
        case MIXING_UPUP_SWP:
            chan2->reversed_set_and_save_ifchanged(false);
            chan4->reversed_set_and_save_ifchanged(false);
            break;
        case MIXING_UPDN:
        case MIXING_UPDN_SWP:
            chan2->reversed_set_and_save_ifchanged(false);
            chan4->reversed_set_and_save_ifchanged(true);
            break;
        case MIXING_DNUP:
        case MIXING_DNUP_SWP:
            chan2->reversed_set_and_save_ifchanged(true);
            chan4->reversed_set_and_save_ifchanged(false);
            break;
        case MIXING_DNDN:
        case MIXING_DNDN_SWP:
            chan2->reversed_set_and_save_ifchanged(true);
            chan4->reversed_set_and_save_ifchanged(true);
            break;
        }
        if (vtail_output < MIXING_UPUP_SWP) {
            chan2->function_set_and_save(SRV_Channel::k_vtail_right);
            chan4->function_set_and_save(SRV_Channel::k_vtail_left);
        } else {
            chan2->function_set_and_save(SRV_Channel::k_vtail_left);
            chan4->function_set_and_save(SRV_Channel::k_vtail_right);
        }
    } else if (AP_Param::find_old_parameter(&elevon_info, &elevon_output) &&
        elevon_output.get() != 0 &&
        chan1->get_function() == SRV_Channel::k_aileron &&
        chan2->get_function() == SRV_Channel::k_elevator &&
        !chan1->function_configured() &&
        !chan2->function_configured()) {
        hal.console->printf("convert elevon_output %u\n", elevon_output.get());
        switch (elevon_output) {
        case MIXING_UPUP:
        case MIXING_UPUP_SWP:
            chan2->reversed_set_and_save_ifchanged(false);
            chan1->reversed_set_and_save_ifchanged(false);
            break;
        case MIXING_UPDN:
        case MIXING_UPDN_SWP:
            chan2->reversed_set_and_save_ifchanged(false);
            chan1->reversed_set_and_save_ifchanged(true);
            break;
        case MIXING_DNUP:
        case MIXING_DNUP_SWP:
            chan2->reversed_set_and_save_ifchanged(true);
            chan1->reversed_set_and_save_ifchanged(false);
            break;
        case MIXING_DNDN:
        case MIXING_DNDN_SWP:
            chan2->reversed_set_and_save_ifchanged(true);
            chan1->reversed_set_and_save_ifchanged(true);
            break;
        }
        if (elevon_output < MIXING_UPUP_SWP) {
            chan1->function_set_and_save(SRV_Channel::k_elevon_right);
            chan2->function_set_and_save(SRV_Channel::k_elevon_left);
        } else {
            chan1->function_set_and_save(SRV_Channel::k_elevon_left);
            chan2->function_set_and_save(SRV_Channel::k_elevon_right);
        }
    }

    // convert any k_aileron_with_input to aileron and k_elevator_with_input to k_elevator
    for (uint8_t i=0; i<NUM_SERVO_CHANNELS; i++) {
        SRV_Channel *chan = SRV_Channels::srv_channel(i);
        if (chan->get_function() == SRV_Channel::k_aileron_with_input) {
            chan->function_set_and_save(SRV_Channel::k_aileron);
        } else if (chan->get_function() == SRV_Channel::k_elevator_with_input) {
            chan->function_set_and_save(SRV_Channel::k_elevator);
        }
    }
    
}<|MERGE_RESOLUTION|>--- conflicted
+++ resolved
@@ -1219,13 +1219,8 @@
 };
 
 ParametersG2::ParametersG2(void) :
-<<<<<<< HEAD
-    ice_control(plane.rpm_sensor),
-    LQR_controller(&plane.TECS_controller)
-=======
     ice_control(plane.rpm_sensor)
     ,LQR_controller(&plane.TECS_controller)
->>>>>>> 4fdfd15b
 #if SOARING_ENABLED == ENABLED
     ,soaring_controller(plane.ahrs, plane.TECS_controller, plane.aparm)
 #endif
